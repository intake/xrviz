--- conflicted
+++ resolved
@@ -122,18 +122,16 @@
             self._register(agg_selector, agg_selector.name)
             self.agg_selectors.append(agg_selector)
 
-<<<<<<< HEAD
-    def setup_initial_values(self, init_params={}):
-        for widget in [self.x, self.y] + list(self.agg_selectors):
-            if widget.name in init_params:
-                widget.value = init_params[widget.name]
-=======
         self.s_selector = pn.widgets.Select(name='Extract Along',
                                             options=sorted(self.remaining_dims),
                                             width=200)
         self._register(self.s_selector, 'extract_along')
         self.series_col.append(self.s_selector)
->>>>>>> 9a431021
+
+    def setup_initial_values(self, init_params={}):
+        for widget in [self.x, self.y] + list(self.agg_selectors):
+            if widget.name in init_params:
+                widget.value = init_params[widget.name]
 
     @property
     def kwargs(self):
