--- conflicted
+++ resolved
@@ -57,12 +57,6 @@
             self.is_dataset = False
 
     def setup(self, var):
-<<<<<<< HEAD
-        #  For a variable Union of `dims` and `non_indexed_coords`
-        #  will act as options in `x` Select, here called `sel_options`
-        self.var = var[0]
-        if isinstance(self.data, xr.Dataset):
-=======
         self.agg_selectors.clear()  # To empty previouly selected value from selector
 
         if self.is_dataset:
@@ -70,7 +64,6 @@
                 self.var = var
             else:
                 self.var = var[0]
->>>>>>> 740e9b9f
             self.var_dims = list(self.data[var].dims)
             self.indexed_coords = set(self.var_dims) & set(self.data[var].coords)
             self.non_indexed_coords = list(set(self.data[var].coords) - self.indexed_coords)
@@ -78,13 +71,10 @@
         else:
             #  DataArray will only have dims in options
             self.sel_options = list(self.data.dims)
-<<<<<<< HEAD
-=======
 
         # #  dims_aggs: for ex {'dim1':'Select','dim2':'Select'}
         # self.dims_aggs = dict(zip(self.var_dims, ['Select']*len(self.var_dims)))
 
->>>>>>> 740e9b9f
         x_opts = self.sel_options.copy()
         if len(x_opts) > 0:  # to check that data has dim (is not Empty)
             self.x.options = x_opts
@@ -105,15 +95,6 @@
         Updates the options of y, by removing option selected in x (value),
         from all the variable dimensions available as options.
         """
-<<<<<<< HEAD
-        # if x belong to var_dims replace the y with remaining var_dims
-        # else if x belong to non_indexed_coords, replace y with remaining
-        # non_indexed_coords
-        values = self.sel_options.copy()
-        if isinstance(self.data, xr.Dataset):
-            x_val = self.x.value
-            values.remove(x_val)
-=======
          # if x belong to var_dims replace the y with remaining var_dims
         # else if x belong to non_indexed_coords, replace y with remaining
         # non_indexed_coords
@@ -121,7 +102,6 @@
         x_val = self.x.value
         values.remove(x_val)
         if isinstance(self.data, xr.Dataset):
->>>>>>> 740e9b9f
             if x_val in self.var_dims:
                 valid_values = list(set(values) - set(self.non_indexed_coords))
             else:  # x_val belong to non_indexed_coords
@@ -130,14 +110,6 @@
                 valid_values = [val for val in values if self.ndim_matches(x_val, val)]
             self.y.options = valid_values
         else:
-<<<<<<< HEAD
-            values.remove(self.x.value)
-            self.y.options = values
-
-    @property
-    def kwargs(self):
-        out = {p.name: p.value for p in self.panel[0]}
-=======
             self.y.options = values
         self.change_dim_selectors()
 
@@ -174,7 +146,6 @@
         out.update(selectors)
         dims_to_agg = [dim for dim, agg in selectors.items() if agg not in ['Select', 'Animate']]
         out.update({'dims_to_agg': dims_to_agg})
->>>>>>> 740e9b9f
         return out
 
     def set_coords(self, data, var):
