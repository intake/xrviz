import panel as pn
import xarray as xr
from .sigslot import SigSlot
from .display import Display
from .describe import Describe
from .fields import Fields
from .style import Style
from .coord_setter import CoordSetter


class Control(SigSlot):
    """
    This section allows the user to control the other subsections,
    such as displayer, fields.

    Parameters
    ----------
    data: `xarray` instance: `DataSet` or `DataArray`
           datset is used to initialize.

    Attributes
    ----------
    panel: Displays the generated template.
    displayer: Provides access to `Display` sub-section.
    describer: Provides access to `Describe` sub-section.
    fields: Provides access to `Fields` sub-section.
    kwargs: Provides access to kwargs selected in different subsections.
    """

    def __init__(self, data):
        super().__init__()
        self.data = data
        self.displayer = Display(self.data)
        self.describer = Describe(self.data)
        self.fields = Fields(self.data)
<<<<<<< HEAD
        self.style = Style()
        self.tabs = pn.Tabs(self.fields.panel,
                            self.style.panel,
                            background=(230, 230, 230), width=1160)

=======
>>>>>>> bf94b2ae
        self.coord_setter = CoordSetter(self.data)
        self.tabs = pn.Tabs(self.coord_setter.panel,
                            pn.Row(self.displayer.panel,
                                   self.describer.panel, name='Variables'),
                            self.fields.panel,
                            background=(240, 240, 240), width=1160)

        self.displayer.connect("variable_selected", self.describer.setup)
        self.displayer.connect("variable_selected", self.fields.setup)

        self.panel = pn.Column(self.tabs)

    def set_coords(self, data):
        try:  # Upon setting coords before selecting a variable
            var = self.kwargs['Variables']
        except:
            var = None
        self.data = data
        self.coord_setter.set_coords(self.data)
        self.displayer.set_coords(self.data)
        self.describer.set_coords(self.data, var)
        self.fields.set_coords(self.data, var)

    @property
    def kwargs(self):
        out = self.displayer.kwargs
        out.update(self.fields.kwargs)
        out.update(self.style.kwargs)
        return out<|MERGE_RESOLUTION|>--- conflicted
+++ resolved
@@ -33,19 +33,13 @@
         self.displayer = Display(self.data)
         self.describer = Describe(self.data)
         self.fields = Fields(self.data)
-<<<<<<< HEAD
         self.style = Style()
-        self.tabs = pn.Tabs(self.fields.panel,
-                            self.style.panel,
-                            background=(230, 230, 230), width=1160)
-
-=======
->>>>>>> bf94b2ae
         self.coord_setter = CoordSetter(self.data)
         self.tabs = pn.Tabs(self.coord_setter.panel,
                             pn.Row(self.displayer.panel,
                                    self.describer.panel, name='Variables'),
                             self.fields.panel,
+                            self.style.panel,
                             background=(240, 240, 240), width=1160)
 
         self.displayer.connect("variable_selected", self.describer.setup)
